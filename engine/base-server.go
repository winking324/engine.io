package engine

import (
	"net/http"
	"strings"
	"sync/atomic"

	"github.com/zishang520/engine.io/config"
	"github.com/zishang520/engine.io/errors"
	"github.com/zishang520/engine.io/events"
	"github.com/zishang520/engine.io/log"
	"github.com/zishang520/engine.io/transports"
	"github.com/zishang520/engine.io/types"
	"github.com/zishang520/engine.io/utils"
)

// Protocol errors mappings.
const (
	OK_REQUEST                   int = -1
	UNKNOWN_TRANSPORT            int = 0
	UNKNOWN_SID                  int = 1
	BAD_HANDSHAKE_METHOD         int = 2
	BAD_REQUEST                  int = 3
	FORBIDDEN                    int = 4
	UNSUPPORTED_PROTOCOL_VERSION int = 5
)

var (
	server_log = log.NewLog("engine")

	errorMessages map[int]string = map[int]string{
		OK_REQUEST:                   `OK`,
		UNKNOWN_TRANSPORT:            `Transport unknown`,
		UNKNOWN_SID:                  `Session ID unknown`,
		BAD_HANDSHAKE_METHOD:         `Bad handshake method`,
		BAD_REQUEST:                  `Bad request`,
		FORBIDDEN:                    `Forbidden`,
		UNSUPPORTED_PROTOCOL_VERSION: "Unsupported protocol version",
	}
)

type baseServer struct {
	// clientsCount has to be first in the struct to guarantee alignment for atomic
	// operations. http://golang.org/pkg/sync/atomic/#pkg-note-BUG
	clientsCount uint64

	events.EventEmitter

<<<<<<< HEAD
	// Prototype interface, used to implement interface method rewriting
	_proto_ BaseServer

=======
>>>>>>> 1831ee6d
	clients     *types.Map[string, Socket]
	middlewares []Middleware
	opts        config.ServerOptionsInterface
}

func MakeBaseServer() BaseServer {
	baseServer := &baseServer{EventEmitter: events.New()}
	baseServer.Prototype(baseServer)
	return baseServer
}

func (bs *baseServer) Prototype(server BaseServer) {
	bs._proto_ = server
}

func (bs *baseServer) Proto() BaseServer {
	return bs._proto_
}

func (bs *baseServer) Opts() config.ServerOptionsInterface {
	return bs.opts
}

func (bs *baseServer) Clients() *types.Map[string, Socket] {
	return bs.clients
}

func (bs *baseServer) ClientsCount() uint64 {
	return atomic.LoadUint64(&bs.clientsCount)
}

func (bs *baseServer) Middlewares() []Middleware {
	return bs.middlewares
}

// BaseServer build.
func (bs *baseServer) Construct(opt any) {
	opts, _ := opt.(config.ServerOptionsInterface)

<<<<<<< HEAD
	bs.clients = &types.Map[string, Socket]{}
	atomic.StoreUint64(&bs.clientsCount, 0)
=======
	s.clients = &types.Map[string, Socket]{}
	atomic.StoreUint64(&s.clientsCount, 0)
>>>>>>> 1831ee6d

	bs.opts = config.DefaultServerOptions().Assign(opts)

	if opts != nil {
		if cookie := opts.Cookie(); cookie != nil {
			if len(cookie.Name) == 0 {
				cookie.Name = "io"
			}
			if len(cookie.Path) == 0 {
				cookie.Path = "/"
			}
			if len(cookie.Path) > 0 {
				cookie.HttpOnly = true
			}
			if cookie.SameSite == http.SameSiteDefaultMode {
				cookie.SameSite = http.SameSiteLaxMode
			}
			bs.opts.SetCookie(cookie)
		}

		if cors := bs.opts.Cors(); cors != nil {
			bs.Use(types.MiddlewareWrapper(cors))
		}
	}

	bs._proto_.Init()
}

<<<<<<< HEAD
// abstract
func (bs *baseServer) Init() {
=======
func (s *server) Clients() *types.Map[string, Socket] {
	return s.clients
}

func (s *server) ClientsCount() uint64 {
	return atomic.LoadUint64(&s.clientsCount)
>>>>>>> 1831ee6d
}

// Compute the pathname of the requests that are handled by the server
func (bs *baseServer) ComputePath(options config.AttachOptionsInterface) string {
	path := "/engine.io"

	if options != nil {
		if options.GetRawPath() != nil {
			path = strings.TrimRight(options.Path(), "/")
		}
		if options.AddTrailingSlash() != false {
			// normalize path
			path += "/"
		}
	} else {
		// normalize path
		path += "/"
	}

	return path
}

// Returns a list of available transports for upgrade given a certain transport.
func (bs *baseServer) Upgrades(transport string) *types.Set[string] {
	if !bs.opts.AllowUpgrades() {
		return types.NewSet[string]()
	}
	return transports.Transports()[transport].UpgradesTo
}

// Verifies a request.
func (bs *baseServer) Verify(ctx *types.HttpContext, upgrade bool) (int, map[string]any) {
	// transport check
	transport := ctx.Query().Peek("transport")
<<<<<<< HEAD
	if !bs.opts.Transports().Has(transport) {
=======
	if !s.opts.Transports().Has(transport) || transport == "webtransport" {
>>>>>>> 1831ee6d
		server_log.Debug(`unknown transport "%s"`, transport)
		return UNKNOWN_TRANSPORT, map[string]any{"transport": transport}
	}

	// 'Origin' header check
	if origin := ctx.Headers().Peek("Origin"); utils.CheckInvalidHeaderChar(origin) {
		ctx.Headers().Remove("Origin")
		server_log.Debug("origin header invalid")
		return BAD_REQUEST, map[string]any{"name": "INVALID_ORIGIN", "origin": origin}
	}

	// sid check
	sid := ctx.Query().Peek("sid")
	if len(sid) > 0 {
		scoket, ok := bs.clients.Load(sid)
		if !ok {
			server_log.Debug(`unknown sid "%s"`, sid)
			return UNKNOWN_SID, map[string]any{"sid": sid}
		}
		if previousTransport := scoket.(Socket).Transport().Name(); !upgrade && previousTransport != transport {
			server_log.Debug("bad request: unexpected transport without upgrade")
			return BAD_REQUEST, map[string]any{"name": "TRANSPORT_MISMATCH", "transport": transport, "previousTransport": previousTransport}
		}
	} else {
		// handshake is GET only
		if method := ctx.Method(); http.MethodGet != method {
			return BAD_HANDSHAKE_METHOD, map[string]any{"method": method}
		}

		if transport == "websocket" && !upgrade {
			server_log.Debug("invalid transport upgrade")
			return BAD_REQUEST, map[string]any{"name": "TRANSPORT_HANDSHAKE_ERROR"}
		}

		if allowRequest := bs.opts.AllowRequest(); allowRequest != nil {
			if err := allowRequest(ctx); err != nil {
				return FORBIDDEN, map[string]any{"message": err.Error()}
			}
		}
	}

	return OK_REQUEST, nil
}

// Adds a new middleware.
func (bs *baseServer) Use(fn Middleware) {
	// It seems that there is no need to lock? ? ?
	bs.middlewares = append(bs.middlewares, fn)
}

/**
 * Apply the middlewares to the request.
 */
func (bs *baseServer) ApplyMiddlewares(ctx *types.HttpContext, callback func(error)) {
	if len(bs.middlewares) == 0 {
		server_log.Debug("no middleware to apply, skipping")
		callback(nil)
		return
	}
	var apply func(int)
	apply = func(i int) {
		server_log.Debug("applying middleware n°%d", i+1)
		bs.middlewares[i](ctx, func(err error) {
			if err != nil {
				callback(err)
				return
			}
			if i+1 < len(bs.middlewares) {
				apply(i + 1)
			} else {
				callback(nil)
			}
		})
	}

	apply(0)
}

// Closes all clients.
func (bs *baseServer) Close() BaseServer {
	server_log.Debug("closing all open clients")
<<<<<<< HEAD
	bs.clients.Range(func(_ string, client Socket) bool {
=======
	s.clients.Range(func(_ string, client Socket) bool {
>>>>>>> 1831ee6d
		client.Close(true)
		return true
	})

	bs._proto_.Cleanup()

	return bs
}

func (bs *baseServer) Cleanup() {
}

// generate a socket id.
// Overwrite this method to generate your custom socket id
func (bs *baseServer) GenerateId(*types.HttpContext) (string, error) {
	return utils.Base64Id().GenerateId()
}

// Handshakes a new client.
func (bs *baseServer) Handshake(transportName string, ctx *types.HttpContext) (int, transports.Transport) {
	protocol := 3 // 3rd revision by default
	if ctx.Query().Peek("EIO") == "4" {
		protocol = 4
	}

	if protocol == 3 && !bs.opts.AllowEIO3() {
		server_log.Debug("unsupported protocol version")
		bs.Emit("connection_error", &types.ErrorMessage{
			CodeMessage: &types.CodeMessage{
				Code:    UNSUPPORTED_PROTOCOL_VERSION,
				Message: errorMessages[UNSUPPORTED_PROTOCOL_VERSION],
			},
			Req: ctx,
			Context: map[string]any{
				"protocol": protocol,
			},
		})
		return UNSUPPORTED_PROTOCOL_VERSION, nil
	}

	id, err := bs.GenerateId(ctx)
	if err != nil {
		server_log.Debug("error while generating an id")
		bs.Emit("connection_error", &types.ErrorMessage{
			CodeMessage: &types.CodeMessage{
				Code:    BAD_REQUEST,
				Message: errorMessages[BAD_REQUEST],
			},
			Req: ctx,
			Context: map[string]any{
				"name":  "ID_GENERATION_ERROR",
				"error": err,
			},
		})
		return BAD_REQUEST, nil
	}

	server_log.Debug(`handshaking client "%s" (%s)`, id, transportName)

	transport, err := bs._proto_.CreateTransport(transportName, ctx)
	if err != nil {
		server_log.Debug(`handshaking client "%s" (%s)`, id, transportName)
		bs.Emit("connection_error", &types.ErrorMessage{
			CodeMessage: &types.CodeMessage{
				Code:    BAD_REQUEST,
				Message: errorMessages[BAD_REQUEST],
			},
			Req: ctx,
			Context: map[string]any{
				"name":  "TRANSPORT_HANDSHAKE_ERROR",
				"error": err,
			},
		})
		return BAD_REQUEST, nil
	}
	if "polling" == transportName {
		transport.SetMaxHttpBufferSize(bs.opts.MaxHttpBufferSize())
		transport.SetHttpCompression(bs.opts.HttpCompression())
	} else if "websocket" == transportName {
<<<<<<< HEAD
		transport.SetPerMessageDeflate(bs.opts.PerMessageDeflate())
=======
		transport.SetPerMessageDeflate(s.opts.PerMessageDeflate())
	} else if "webtransport" == transportName {
		transport.SetMaxHttpBufferSize(s.opts.MaxHttpBufferSize())
>>>>>>> 1831ee6d
	}

	if ctx.Query().Has("b64") {
		transport.SetSupportsBinary(false)
	} else {
		transport.SetSupportsBinary(true)
	}

	socket := NewSocket(id, bs, transport, ctx, protocol)

	transport.On("headers", func(args ...any) {
		headers, req := args[0].(*utils.ParameterBag), args[1].(*types.HttpContext)
		if !ctx.Query().Has("sid") {
			if cookie := bs.opts.Cookie(); cookie != nil {
				headers.Set("Set-Cookie", cookie.String())
			}
			bs.Emit("initial_headers", headers, req)
		}
		bs.Emit("headers", headers, req)
	})

	transport.OnRequest(ctx)

	bs.clients.Store(id, socket)
	atomic.AddUint64(&bs.clientsCount, 1)

	socket.Once("close", func(...any) {
		bs.clients.Delete(id)
		atomic.AddUint64(&bs.clientsCount, ^uint64(0))
	})

	bs.Emit("connection", socket)

	return OK_REQUEST, transport
}

// abstract
func (*baseServer) CreateTransport(string, *types.HttpContext) (transports.Transport, error) {
	return nil, errors.New("CreateTransport interface is not implemented").Err()
}<|MERGE_RESOLUTION|>--- conflicted
+++ resolved
@@ -46,12 +46,9 @@
 
 	events.EventEmitter
 
-<<<<<<< HEAD
 	// Prototype interface, used to implement interface method rewriting
 	_proto_ BaseServer
 
-=======
->>>>>>> 1831ee6d
 	clients     *types.Map[string, Socket]
 	middlewares []Middleware
 	opts        config.ServerOptionsInterface
@@ -91,13 +88,8 @@
 func (bs *baseServer) Construct(opt any) {
 	opts, _ := opt.(config.ServerOptionsInterface)
 
-<<<<<<< HEAD
 	bs.clients = &types.Map[string, Socket]{}
 	atomic.StoreUint64(&bs.clientsCount, 0)
-=======
-	s.clients = &types.Map[string, Socket]{}
-	atomic.StoreUint64(&s.clientsCount, 0)
->>>>>>> 1831ee6d
 
 	bs.opts = config.DefaultServerOptions().Assign(opts)
 
@@ -126,17 +118,8 @@
 	bs._proto_.Init()
 }
 
-<<<<<<< HEAD
 // abstract
 func (bs *baseServer) Init() {
-=======
-func (s *server) Clients() *types.Map[string, Socket] {
-	return s.clients
-}
-
-func (s *server) ClientsCount() uint64 {
-	return atomic.LoadUint64(&s.clientsCount)
->>>>>>> 1831ee6d
 }
 
 // Compute the pathname of the requests that are handled by the server
@@ -171,11 +154,7 @@
 func (bs *baseServer) Verify(ctx *types.HttpContext, upgrade bool) (int, map[string]any) {
 	// transport check
 	transport := ctx.Query().Peek("transport")
-<<<<<<< HEAD
-	if !bs.opts.Transports().Has(transport) {
-=======
-	if !s.opts.Transports().Has(transport) || transport == "webtransport" {
->>>>>>> 1831ee6d
+	if !bs.opts.Transports().Has(transport) || transport == "webtransport" {
 		server_log.Debug(`unknown transport "%s"`, transport)
 		return UNKNOWN_TRANSPORT, map[string]any{"transport": transport}
 	}
@@ -257,11 +236,7 @@
 // Closes all clients.
 func (bs *baseServer) Close() BaseServer {
 	server_log.Debug("closing all open clients")
-<<<<<<< HEAD
 	bs.clients.Range(func(_ string, client Socket) bool {
-=======
-	s.clients.Range(func(_ string, client Socket) bool {
->>>>>>> 1831ee6d
 		client.Close(true)
 		return true
 	})
@@ -341,13 +316,9 @@
 		transport.SetMaxHttpBufferSize(bs.opts.MaxHttpBufferSize())
 		transport.SetHttpCompression(bs.opts.HttpCompression())
 	} else if "websocket" == transportName {
-<<<<<<< HEAD
 		transport.SetPerMessageDeflate(bs.opts.PerMessageDeflate())
-=======
-		transport.SetPerMessageDeflate(s.opts.PerMessageDeflate())
 	} else if "webtransport" == transportName {
-		transport.SetMaxHttpBufferSize(s.opts.MaxHttpBufferSize())
->>>>>>> 1831ee6d
+		transport.SetMaxHttpBufferSize(bs.opts.MaxHttpBufferSize())
 	}
 
 	if ctx.Query().Has("b64") {
