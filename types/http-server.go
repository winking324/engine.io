package types

import (
	"context"
	"crypto/tls"
	"net"
	"net/http"
	"sync"
	"time"

	"github.com/quic-go/quic-go"
	"github.com/quic-go/quic-go/http3"
	"github.com/quic-go/webtransport-go"
	"github.com/zishang520/engine.io/events"
)

type HttpServer struct {
	events.EventEmitter
	*ServeMux

	servers []any
	mu      sync.RWMutex
}

func NewWebServer(defaultHandler http.Handler) *HttpServer {
	s := &HttpServer{
		EventEmitter: events.New(),
		ServeMux:     NewServeMux(defaultHandler),
	}
	return s
}

<<<<<<< HEAD
// Deprecated: this method will be removed in the next major release, please use NewWebServer.ListenTLS instead.
func CreateServer(defaultHandler http.Handler) *HttpServer {
	return NewWebServer(defaultHandler)
}

=======
>>>>>>> 1831ee6d
func (s *HttpServer) httpServer(addr string, handler http.Handler) *http.Server {
	s.mu.Lock()
	defer s.mu.Unlock()

	server := &http.Server{Addr: addr, Handler: handler}
<<<<<<< HEAD
=======

	s.servers = append(s.servers, server)

	return server
}

func (s *HttpServer) h3Server(handler http.Handler) *http3.Server {
	s.mu.Lock()
	defer s.mu.Unlock()

	// Start the servers
	server := &http3.Server{Handler: handler}

	s.servers = append(s.servers, server)

	return server
}

func (s *HttpServer) webtransportServer(addr string, handler http.Handler) *webtransport.Server {
	s.mu.Lock()
	defer s.mu.Unlock()

	// Start the servers
	server := &webtransport.Server{
		H3: http3.Server{Addr: addr, Handler: handler},
		CheckOrigin: func(_ *http.Request) bool {
			return true
		},
	}
>>>>>>> 1831ee6d

	s.servers = append(s.servers, server)

	return server
}

func (s *HttpServer) Close(fn Callable) error {
	s.mu.RLock()
	defer s.mu.RUnlock()

	if s.servers != nil {
		s.Emit("close")

		ctx, cancel := context.WithTimeout(context.Background(), 5*time.Second)
		defer cancel()

		for _, server := range s.servers {
			switch s := server.(type) {
			case *http.Server:
				if err := s.Shutdown(ctx); err != nil {
					return err
				}
			case *http3.Server:
				if err := s.Close(); err != nil {
					return err
				}
			case *webtransport.Server:
				if err := s.Close(); err != nil {
					return err
				}
			}
		}
		if fn != nil {
			defer fn()
		}
	}
	return nil
}

<<<<<<< HEAD
func (s *HttpServer) Listen(addr string, fn Callable) *HttpServer {
	go func() {
		if err := s.httpServer(addr, s).ListenAndServe(); err != nil && err != http.ErrServerClosed {
=======
func (s *HttpServer) Listen(addr string, fn Callable) *http.Server {
	server := s.httpServer(addr, s)

	go func() {
		if err := server.ListenAndServe(); err != nil && err != http.ErrServerClosed {
>>>>>>> 1831ee6d
			panic(err)
		}
	}()

	if fn != nil {
		defer fn()
	}
	s.Emit("listening")

	return server
}

<<<<<<< HEAD
func (s *HttpServer) ListenTLS(addr string, certFile string, keyFile string, fn Callable) *HttpServer {
	go func() {
		if err := s.httpServer(addr, s).ListenAndServeTLS(certFile, keyFile); err != nil && err != http.ErrServerClosed {
=======
func (s *HttpServer) ListenTLS(addr string, certFile string, keyFile string, fn Callable) *http.Server {
	server := s.httpServer(addr, s)

	go func() {
		if err := server.ListenAndServeTLS(certFile, keyFile); err != nil && err != http.ErrServerClosed {
			panic(err)
		}
	}()

	if fn != nil {
		defer fn()
	}
	s.Emit("listening")

	return server
}

// Starting with Go 1.6, the http package has transparent support for the HTTP/2 protocol when using HTTPS.
//
// Deprecated: this method will be removed in the next major release, please use *HttpServer.ListenTLS instead.
func (s *HttpServer) ListenHTTP2TLS(addr string, certFile string, keyFile string, conf *http2.Server, fn Callable) *http.Server {
	server := s.httpServer(addr, s)

	go func() {
		if err := http2.ConfigureServer(server, conf); err != nil {
			panic(err)
		}
		if err := server.ListenAndServeTLS(certFile, keyFile); err != nil && err != http.ErrServerClosed {
>>>>>>> 1831ee6d
			panic(err)
		}
	}()

	if fn != nil {
		defer fn()
	}
	s.Emit("listening")

	return server
}

func (s *HttpServer) ListenHTTP3TLS(addr string, certFile string, keyFile string, quicConfig *quic.Config, fn Callable) *http3.Server {

	// Load certs
	var err error
	certs := make([]tls.Certificate, 1)
	certs[0], err = tls.LoadX509KeyPair(certFile, keyFile)
	if err != nil {
		panic(err)
	}
	// We currently only use the cert-related stuff from tls.Config,
	// so we don't need to make a full copy.
	config := &tls.Config{
		Certificates: certs,
	}

	if addr == "" {
		addr = ":https"
	}

	// Open the listeners
	udpAddr, err := net.ResolveUDPAddr("udp", addr)
	if err != nil {
		panic(err)
	}
	udpConn, err := net.ListenUDP("udp", udpAddr)
	if err != nil {
		panic(err)
	}

	server := s.h3Server(s)
	server.TLSConfig = config
	server.QuicConfig = quicConfig

	go func() {
		defer udpConn.Close()

		hErr := make(chan error)
		qErr := make(chan error)
		go func() {
			hErr <- s.httpServer(addr, http.HandlerFunc(func(w http.ResponseWriter, r *http.Request) {
				server.SetQuicHeaders(w.Header())
				s.ServeHTTP(w, r)
			})).ListenAndServeTLS(certFile, keyFile)
		}()
		go func() {
			qErr <- server.Serve(udpConn)
		}()

		select {
		case err := <-hErr:
			server.Close()
			if err != http.ErrServerClosed {
				panic(err)
			}
		case err := <-qErr:
			// Cannot close the HTTP server or wait for requests to complete properly :/
			if err != http.ErrServerClosed {
				panic(err)
			}
		}
	}()

	if fn != nil {
		defer fn()
	}
	s.Emit("listening")

	return server
}

func (s *HttpServer) ListenWebTransportTLS(addr string, certFile string, keyFile string, quicConfig *quic.Config, fn Callable) *webtransport.Server {

	server := s.webtransportServer(addr, s)
	server.H3.QuicConfig = quicConfig

	go func() {
		if err := server.ListenAndServeTLS(certFile, keyFile); err != nil && err != http.ErrServerClosed {
			panic(err)
		}
	}()

	if fn != nil {
		defer fn()
	}
	s.Emit("listening")

	return server
}<|MERGE_RESOLUTION|>--- conflicted
+++ resolved
@@ -30,21 +30,16 @@
 	return s
 }
 
-<<<<<<< HEAD
 // Deprecated: this method will be removed in the next major release, please use NewWebServer.ListenTLS instead.
 func CreateServer(defaultHandler http.Handler) *HttpServer {
 	return NewWebServer(defaultHandler)
 }
 
-=======
->>>>>>> 1831ee6d
 func (s *HttpServer) httpServer(addr string, handler http.Handler) *http.Server {
 	s.mu.Lock()
 	defer s.mu.Unlock()
 
 	server := &http.Server{Addr: addr, Handler: handler}
-<<<<<<< HEAD
-=======
 
 	s.servers = append(s.servers, server)
 
@@ -74,7 +69,6 @@
 			return true
 		},
 	}
->>>>>>> 1831ee6d
 
 	s.servers = append(s.servers, server)
 
@@ -114,17 +108,10 @@
 	return nil
 }
 
-<<<<<<< HEAD
-func (s *HttpServer) Listen(addr string, fn Callable) *HttpServer {
-	go func() {
-		if err := s.httpServer(addr, s).ListenAndServe(); err != nil && err != http.ErrServerClosed {
-=======
 func (s *HttpServer) Listen(addr string, fn Callable) *http.Server {
 	server := s.httpServer(addr, s)
-
 	go func() {
 		if err := server.ListenAndServe(); err != nil && err != http.ErrServerClosed {
->>>>>>> 1831ee6d
 			panic(err)
 		}
 	}()
@@ -137,14 +124,8 @@
 	return server
 }
 
-<<<<<<< HEAD
-func (s *HttpServer) ListenTLS(addr string, certFile string, keyFile string, fn Callable) *HttpServer {
-	go func() {
-		if err := s.httpServer(addr, s).ListenAndServeTLS(certFile, keyFile); err != nil && err != http.ErrServerClosed {
-=======
 func (s *HttpServer) ListenTLS(addr string, certFile string, keyFile string, fn Callable) *http.Server {
 	server := s.httpServer(addr, s)
-
 	go func() {
 		if err := server.ListenAndServeTLS(certFile, keyFile); err != nil && err != http.ErrServerClosed {
 			panic(err)
@@ -159,34 +140,9 @@
 	return server
 }
 
-// Starting with Go 1.6, the http package has transparent support for the HTTP/2 protocol when using HTTPS.
-//
-// Deprecated: this method will be removed in the next major release, please use *HttpServer.ListenTLS instead.
-func (s *HttpServer) ListenHTTP2TLS(addr string, certFile string, keyFile string, conf *http2.Server, fn Callable) *http.Server {
-	server := s.httpServer(addr, s)
-
-	go func() {
-		if err := http2.ConfigureServer(server, conf); err != nil {
-			panic(err)
-		}
-		if err := server.ListenAndServeTLS(certFile, keyFile); err != nil && err != http.ErrServerClosed {
->>>>>>> 1831ee6d
-			panic(err)
-		}
-	}()
-
-	if fn != nil {
-		defer fn()
-	}
-	s.Emit("listening")
-
-	return server
-}
-
 func (s *HttpServer) ListenHTTP3TLS(addr string, certFile string, keyFile string, quicConfig *quic.Config, fn Callable) *http3.Server {
-
+	var err error
 	// Load certs
-	var err error
 	certs := make([]tls.Certificate, 1)
 	certs[0], err = tls.LoadX509KeyPair(certFile, keyFile)
 	if err != nil {
@@ -254,7 +210,6 @@
 }
 
 func (s *HttpServer) ListenWebTransportTLS(addr string, certFile string, keyFile string, quicConfig *quic.Config, fn Callable) *webtransport.Server {
-
 	server := s.webtransportServer(addr, s)
 	server.H3.QuicConfig = quicConfig
 
